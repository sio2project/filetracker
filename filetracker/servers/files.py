#!/usr/bin/env python

from __future__ import absolute_import
from __future__ import division
from __future__ import print_function

import email.utils
import os.path
import time

from six.moves.urllib.parse import parse_qs

from filetracker.servers import base
from filetracker.servers.storage import (FileStorage,
                                         FiletrackerFileNotFoundError)


class FiletrackerServer(base.Server):
    """A WSGI application providing a HTTP server compatible with
       :class:`filetracker.RemoteDataStore`."""

    def __init__(self, dir=None):
        if dir is None:
            if 'FILETRACKER_DIR' not in os.environ:
                raise AssertionError("LocalFileServer must have its working "
                        "directory specified either as a constructor argument "
                        "or passed via FILETRACKER_DIR environment variable.")
            dir = os.environ['FILETRACKER_DIR']
        self.storage = FileStorage(dir)
        self.dir = self.storage.links_dir

    def parse_query_params(self, environ):
        return parse_qs(environ.get('QUERY_STRING', ''))

    def handle_PUT(self, environ, start_response):
        endpoint, path = base.get_endpoint_and_path(environ)
        if endpoint != 'files':
            raise base.HttpError('400 Bad Request',
                                 'PUT can be only performed on "/files/..."')

        content_length = int(environ.get('CONTENT_LENGTH'))

        query_params = self.parse_query_params(environ)
        last_modified = query_params.get('last_modified', (None,))[0]
        if last_modified:
            last_modified = email.utils.parsedate_tz(last_modified)
            last_modified = email.utils.mktime_tz(last_modified)
        else:
            raise base.HttpError('400 Bad Request',
                                 '"?last-modified=" is required')

        compressed = environ.get('HTTP_CONTENT_ENCODING', None) == 'gzip'

        digest = environ.get('HTTP_SHA256_CHECKSUM', None)
        logical_size = environ.get('HTTP_LOGICAL_SIZE', None)

        version = self.storage.store(name=path,
                                     data=environ['wsgi.input'],
                                     version=last_modified,
                                     size=content_length,
                                     compressed=compressed,
                                     digest=digest,
                                     logical_size=logical_size)
        start_response('200 OK', [
<<<<<<< HEAD
                ('Content-Type', 'text/plain'),
                ('Last-Modified', email.utils.formatdate(version)),
            ])
        return []

    @staticmethod
    def _fileobj_iterator(fileobj, bufsize=65536):
        while True:
            data = fileobj.read(bufsize)
            if not data:
                fileobj.close()
                return
            yield data
=======
            ('Content-Type', 'text/plain'),
            ('Last-Modified', email.utils.formatdate(version)),
        ])
        return []
>>>>>>> a33b9b95

    def _file_headers(self, name):
        link_st = os.lstat(os.path.join(self.dir, name))
        blob_st = os.stat(os.path.join(self.dir, name))
        logical_size = self.storage.logical_size(name)
        return [
                ('Content-Type', 'application/octet-stream'),
                ('Content-Length', str(blob_st.st_size)),
                ('Content-Encoding', 'gzip'),
                ('Last-Modified', email.utils.formatdate(link_st.st_mtime)),
                ('Logical-Size', str(logical_size)),
            ]

    def handle_GET(self, environ, start_response):
<<<<<<< HEAD
        name = self._get_path(environ)
        path = os.path.join(self.dir, name)

        if not os.path.isfile(path):
            start_response('404 Not Found', [('Content-Type', 'text/plain')])
            return [('File not found: %s' % path).encode()]
        start_response('200 OK', self._file_headers(name))
        return self._fileobj_iterator(open(path, 'rb'))

    def handle_HEAD(self, environ, start_response):
        name = self._get_path(environ)
        path = os.path.join(self.dir, name)

        if not os.path.isfile(path):
            start_response('404 Not Found', [('Content-Type', 'text/plain')])
            return [('File not found: %s' % path).encode()]
        start_response('200 OK', self._file_headers(name))
        return []
=======
        endpoint, path = base.get_endpoint_and_path(environ)
        if endpoint == 'list':
            return self.handle_list(environ, start_response)
        elif endpoint == 'files':
            path = os.path.join(self.dir, path)

            if not os.path.isfile(path):
                raise base.HttpError(
                        '404 Not Found', 'File "{}" not found'.format(path))

            start_response('200 OK', self._file_headers(path))
            return _FileIterator(open(path, 'rb'))
        else:
            raise base.HttpError(
                    '400 Bad Request',
                    'Unknown endpoint "{}", expected "files" or "list"'
                    .format(endpoint))
>>>>>>> a33b9b95

    def handle_DELETE(self, environ, start_response):
        endpoint, path = base.get_endpoint_and_path(environ)
        if endpoint != 'files':
            raise HttpError('400 Bad Request',
                            'DELETE can be only performed on "/files/..."')

        query_params = self.parse_query_params(environ)
        last_modified = query_params.get('last_modified', (None,))[0]
        if last_modified:
            last_modified = email.utils.parsedate_tz(last_modified)
            last_modified = email.utils.mktime_tz(last_modified)
        else:
            raise base.HttpError('400 Bad Request',
                                 '"?last-modified=" is required')

        try:
            self.storage.delete(name=path,
                                version=last_modified)
        except FiletrackerFileNotFoundError:
            raise base.HttpError('404 Not Found', '')

        start_response('200 OK', [])
        return []

    def handle_list(self, environ, start_response):
        _, path = base.get_endpoint_and_path(environ)
        query_params = self.parse_query_params(environ)

        last_modified = query_params.get('last_modified', (None,))[0]
        if not last_modified:
            last_modified = int(time.time())

        root_dir = os.path.join(self.dir, path)
        if not os.path.isdir(root_dir):
            raise base.HttpError('400 Bad Request',
                            'Path doesn\'t exist or is not a directory')

        start_response('200 OK', [])
<<<<<<< HEAD
        return []
=======
        return _list_files_iterator(root_dir, last_modified)


class _FileIterator(object):
    """File iterator that supports early closing."""
    def __init__(self, fileobj, bufsize=65536):
        self.fileobj = fileobj
        self.bufsize = bufsize

    def __iter__(self):
        return self

    def __next__(self):
        return self.next()

    def next(self):
        data = self.fileobj.read(self.bufsize)
        if data:
            return data
        else:
            self.fileobj.close()
            raise StopIteration()

    def close(self):
        """Iterator becomes invalid after call to this method."""
        self.fileobj.close()


def _list_files_iterator(root_dir, version_cutoff):
    for cur_dir, _, files in os.walk(root_dir):
        for file_name in files:
            local_path = os.path.join(root_dir, cur_dir, file_name)
            ft_relative_path = os.path.relpath(local_path, root_dir)

            mtime = os.lstat(local_path).st_mtime
            if mtime <= version_cutoff:
                yield (ft_relative_path + '\n').encode()
>>>>>>> a33b9b95


if __name__ == '__main__':
    base.main(FiletrackerServer())<|MERGE_RESOLUTION|>--- conflicted
+++ resolved
@@ -62,26 +62,10 @@
                                      digest=digest,
                                      logical_size=logical_size)
         start_response('200 OK', [
-<<<<<<< HEAD
-                ('Content-Type', 'text/plain'),
-                ('Last-Modified', email.utils.formatdate(version)),
-            ])
-        return []
-
-    @staticmethod
-    def _fileobj_iterator(fileobj, bufsize=65536):
-        while True:
-            data = fileobj.read(bufsize)
-            if not data:
-                fileobj.close()
-                return
-            yield data
-=======
             ('Content-Type', 'text/plain'),
             ('Last-Modified', email.utils.formatdate(version)),
         ])
         return []
->>>>>>> a33b9b95
 
     def _file_headers(self, name):
         link_st = os.lstat(os.path.join(self.dir, name))
@@ -96,26 +80,6 @@
             ]
 
     def handle_GET(self, environ, start_response):
-<<<<<<< HEAD
-        name = self._get_path(environ)
-        path = os.path.join(self.dir, name)
-
-        if not os.path.isfile(path):
-            start_response('404 Not Found', [('Content-Type', 'text/plain')])
-            return [('File not found: %s' % path).encode()]
-        start_response('200 OK', self._file_headers(name))
-        return self._fileobj_iterator(open(path, 'rb'))
-
-    def handle_HEAD(self, environ, start_response):
-        name = self._get_path(environ)
-        path = os.path.join(self.dir, name)
-
-        if not os.path.isfile(path):
-            start_response('404 Not Found', [('Content-Type', 'text/plain')])
-            return [('File not found: %s' % path).encode()]
-        start_response('200 OK', self._file_headers(name))
-        return []
-=======
         endpoint, path = base.get_endpoint_and_path(environ)
         if endpoint == 'list':
             return self.handle_list(environ, start_response)
@@ -133,7 +97,6 @@
                     '400 Bad Request',
                     'Unknown endpoint "{}", expected "files" or "list"'
                     .format(endpoint))
->>>>>>> a33b9b95
 
     def handle_DELETE(self, environ, start_response):
         endpoint, path = base.get_endpoint_and_path(environ)
@@ -173,9 +136,6 @@
                             'Path doesn\'t exist or is not a directory')
 
         start_response('200 OK', [])
-<<<<<<< HEAD
-        return []
-=======
         return _list_files_iterator(root_dir, last_modified)
 
 
@@ -213,7 +173,6 @@
             mtime = os.lstat(local_path).st_mtime
             if mtime <= version_cutoff:
                 yield (ft_relative_path + '\n').encode()
->>>>>>> a33b9b95
 
 
 if __name__ == '__main__':
