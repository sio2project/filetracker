--- conflicted
+++ resolved
@@ -6,20 +6,12 @@
 
 import email.utils
 import os.path
-<<<<<<< HEAD
-import zlib
-=======
->>>>>>> 2b28ae4d
 
 from six.moves.urllib.parse import parse_qs
 
 from filetracker.servers import base
-<<<<<<< HEAD
-from filetracker.servers.storage import FileStorage
-=======
 from filetracker.servers.storage import (FileStorage,
                                          FiletrackerFileNotFoundError)
->>>>>>> 2b28ae4d
 
 
 class FiletrackerServer(base.Server):
@@ -57,19 +49,10 @@
             last_modified = email.utils.parsedate_tz(last_modified)
             last_modified = email.utils.mktime_tz(last_modified)
         else:
-<<<<<<< HEAD
-            start_response('400 Bad Request')
-            return [b'last-modified is required']
-
-        compressed = False
-        if environ.get('HTTP_CONTENT_ENCODING') == 'gzip':
-            compressed = True
-=======
             start_response('400 Bad Request', [])
             return [b'last-modified is required']
 
         compressed = environ.get('HTTP_CONTENT_ENCODING', None) == 'gzip'
->>>>>>> 2b28ae4d
 
         digest = environ.get('HTTP_SHA256_CHECKSUM', None)
 
@@ -132,18 +115,6 @@
             last_modified = email.utils.parsedate_tz(last_modified)
             last_modified = email.utils.mktime_tz(last_modified)
         else:
-<<<<<<< HEAD
-            start_response('400 Bad Request')
-            return [b'last-modified is required']
-
-        ret = self.storage.delete(name=path,
-                                  version=last_modified)
-        if ret is None:
-            start_response('404 Not Found', [('Content-Type', 'text/plain')])
-            return []
-
-        start_response('200 OK')
-=======
             start_response('400 Bad Request', [])
             return [b'last-modified is required']
 
@@ -155,7 +126,6 @@
             return []
 
         start_response('200 OK', [])
->>>>>>> 2b28ae4d
         return [b'OK']
 
 
