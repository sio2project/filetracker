"""This module is responsible for storing files on disk.

The storage strategy is as follows:
- Files themselves are stored in a separate directory called 'blobs'.
- Stored files are named by their SHA256 hashes (in hex).
- Stored files are grouped into directories by their first byte (two hex
  characters), referred to as 'prefix'.
- To minimize disk usage, duplicate files are only stored once.
- All blobs are stored compressed (gzip).

- A directory tree is maintanted with symlinks that mirror the logical
  file naming and hierarchy.
- Symlinks are created and deleted by the server as needed, and they
  have their own modification time ("version") different from the
  modification time of the blob.

- Additional metadata about blobs is stored in a BSDDB kv-store.
- The only metadata stored ATM is the symlink count.
- Accesses to DB are protected by fcntl locks, with one lock
  for each prefix (256 total).
"""

from __future__ import absolute_import
from __future__ import division
from __future__ import print_function

import contextlib
import errno
import email.utils
import fcntl
import gzip
import hashlib
import os
import shutil
import subprocess
import tempfile

import bsddb3
import six


class FiletrackerFileNotFoundError(Exception):
    pass


class FileStorage(object):
    """Manages the whole file storage."""

    def __init__(self, base_dir):
        self.base_dir = base_dir
        self.blobs_dir = os.path.join(base_dir, 'blobs')
        self.links_dir = os.path.join(base_dir, 'links')
        self.locks_dir = os.path.join(base_dir, 'locks')
        self.db_dir = os.path.join(base_dir, 'db')

        _makedirs(self.blobs_dir)
        _makedirs(self.links_dir)
        _makedirs(self.locks_dir)
        _makedirs(self.db_dir)

        # https://docs.oracle.com/cd/E17076_05/html/programmer_reference/transapp_env_open.html
        self.db_env = bsddb3.db.DBEnv()
        self.db_env.open(
                self.db_dir,
                bsddb3.db.DB_CREATE
                | bsddb3.db.DB_INIT_LOCK
                | bsddb3.db.DB_INIT_LOG
                | bsddb3.db.DB_INIT_MPOOL
                | bsddb3.db.DB_INIT_TXN)

        self.db = bsddb3.db.DB(self.db_env)
        self.db.open(
                'metadata',
                dbtype=bsddb3.db.DB_HASH,
                flags=bsddb3.db.DB_CREATE | bsddb3.db.DB_AUTO_COMMIT)

    def __del__(self):
        self.db.close()
        self.db_env.close()

    def store(self, name, data, version, size=0, compressed=False, digest=None):
        """Adds a new file to the storage.
        
        If the file with the same name existed before, it's not
        guaranteed that the link for the old version will exist until
        the operation completes, but it's guaranteed that the link
        will never point to an invalid blob.

        Args:
            name: name of the file being stored.
                May contain slashes that are treated as path separators.
            data: binary file-like object with file contents. 
                Files with unknown length are supported for compatibility with
                WSGI interface: ``size`` parameter should be passed in these
                cases.
            version: new file "version"
                Link modification time will be set to this timestamp. If
                the link exists, and its modification time is higher, the
                file is not overwritten.
            size: length of ``data`` in bytes
                If not 0, this takes priority over internal ``data`` size.
            compressed: whether ``data`` is gzip-compressed
                If True, the compression is skipped, and file is written as-is.
                Note that the current server implementation sends
                'Content-Encoding' header anyway, mandating client to
                decompress the file.
            digest: SHA256 digest of the file before compression
                If specified, the digest will not be computed again, saving
                resources.
        """
        with _exclusive_lock(self._lock_path('links', name)):
            link_path = self._link_path(name)
            if _path_exists(link_path) and _file_version(link_path) > version:
                return _file_version(link_path)

            # Path to temporary file that may be created in some cases.
            temp_file_path = None

            if digest is None:
                # Write data to temp file and calculate hash.
                temp_file_fd, temp_file_path = tempfile.mkstemp()
                temp_file = os.fdopen(temp_file_fd, 'wb')
                _copy_stream(data, temp_file, size)
                temp_file.close()

                if compressed:
                    # If data was already compressed, we have to decompress it
                    # before calculating the digest.
                    with gzip.open(temp_file_path, 'rb') as compressed_file:
                        digest = _file_digest(compressed_file)
                else:
                    digest = _file_digest(temp_file_path)

            blob_path = self._blob_path(digest)
            
            with self._lock_blob_with_txn(digest) as txn:
                digest_bytes = digest.encode('utf8')
                try:
                    link_count = int(self.db.get(digest_bytes, 0, txn=txn))
                except KeyError:
                    link_count = 0

                new_count = str(link_count + 1).encode('utf8')
                self.db.put(digest_bytes, new_count, txn=txn)

                if link_count == 0:
                    # Create a new blob.
                    _create_file_dirs(blob_path)
                    if compressed:
                        if temp_file_path:
                            shutil.move(temp_file_path, blob_path)
                        else:
                            with open(blob_path, 'wb') as blob:
                                _copy_stream(data, blob, size)
                    else:
                        if temp_file_path:
                            with open(temp_file_path, 'rb') as raw,\
                                    gzip.open(blob_path, 'wb') as blob:
                                shutil.copyfileobj(raw, blob)
                        else:
                            with gzip.open(blob_path, 'wb') as blob:
                                _copy_stream(data, blob, size)

                if temp_file_path and os.path.exists(temp_file_path):
                    os.unlink(temp_file_path)

            if _path_exists(link_path):
                # Lend the link lock to delete().
                # Note that DB lock has to be released in advance, otherwise
                # deadlock is possible in concurrent scenarios.
                self.delete(name, version, _lock=False)

            _create_file_dirs(link_path)
            rel_blob_path = os.path.relpath(blob_path,
                                            os.path.dirname(link_path))
            os.symlink(rel_blob_path, link_path)

            lutime(link_path, version)
            return version

<<<<<<< HEAD
    def delete(self, name, version, lock=True):
        """Removes a file from the storage.

                   Args:
                        name: name of the file being deleted.
                            May contain slashes that are treated as path separators.
                        version: file "version" that is meant to be deleted
                            If the file that is stored has newer version than provided,
                            it will not be deleted.
                        lock: whether or not to acquire locks
                            This is for internal use only,
                            normal users should always leave it set to True.
                   Returns whether or not the file has been removed
                   or None if no such file exists.
                """
        link_path = self._link_path(name)
        if not _path_exists(link_path):
            return None
        if _file_version(link_path) > version:
            return False
        if lock:
=======
    def delete(self, name, version, _lock=True):
        """Removes a file from the storage.

        Args:
             name: name of the file being deleted.
                 May contain slashes that are treated as path separators.
             version: file "version" that is meant to be deleted
                 If the file that is stored has newer version than provided,
                 it will not be deleted.
             lock: whether or not to acquire locks
                 This is for internal use only,
                 normal users should always leave it set to True.
        Returns whether or not the file has been deleted.
        """
        link_path = self._link_path(name)
        if _lock:
>>>>>>> 2b28ae4d
            file_lock = _exclusive_lock(self._lock_path('links', name))
        else:
            file_lock = _no_lock()
        with file_lock:
<<<<<<< HEAD
=======
            if not _path_exists(link_path):
                raise FiletrackerFileNotFoundError
            if _file_version(link_path) > version:
                return False
>>>>>>> 2b28ae4d
            digest = self._digest_for_link(name)
            with self._lock_blob_with_txn(digest) as txn:
                os.unlink(link_path)
                digest_bytes = digest.encode('utf8')
<<<<<<< HEAD
                try:
                    link_count = int(self.db.get(digest_bytes, 0, txn=txn))
                    if link_count == 1:
                        self.db.delete(digest_bytes, txn=txn)
                        os.unlink(self._blob_path(digest))
                    else:
                        new_count = str(link_count - 1).encode('utf8')
                        self.db.put(digest_bytes, new_count, txn=txn)
                except KeyError:
                    raise  # this shouldn't happen if the file really did exist
=======
                link_count = self.db.get(digest_bytes, txn=txn)
                if link_count is None:
                    raise RuntimeError("File exists but has no key in db")
                link_count = int(link_count)
                if link_count == 1:
                    self.db.delete(digest_bytes, txn=txn)
                    os.unlink(self._blob_path(digest))
                else:
                    new_count = str(link_count - 1).encode('utf8')
                    self.db.put(digest_bytes, new_count, txn=txn)
>>>>>>> 2b28ae4d
        return True

    def stored_version(self, name):
        """
        Returns the version of file `name` that is currently stored
        or None if it doesn't exist.
        """
        link_path = self._link_path(name)
        if not _path_exists(link_path):
            return None
        return _file_version(link_path)

    def _link_path(self, name):
        return os.path.join(self.links_dir, name)

    def _blob_path(self, digest):
        return os.path.join(self.blobs_dir, digest[0:2], digest)

    def _lock_path(self, *path_parts):
        return os.path.join(self.locks_dir, *path_parts)

    @contextlib.contextmanager
    def _lock_blob_with_txn(self, digest):
        """A wrapper for ``_exclusive_lock`` that also handles DB transactions.

        Returns: DBTxn object
        """
        txn = self.db_env.txn_begin()
        try:
            with _exclusive_lock(self._lock_path('blobs', digest)):
                yield txn
        except:
            txn.abort()
            raise
        else:
            txn.commit()

    def _digest_for_link(self, name):
        link = self._link_path(name)
        blob_path = os.readlink(link)
        digest = os.path.basename(blob_path)
        return digest


_BUFFER_SIZE = 64 * 1024


def _copy_stream(src, dest, length=0):
    """Similar to shutil.copyfileobj, but supports limiting data size.

    As for why this is required, refer to
    https://www.python.org/dev/peps/pep-0333/#input-and-error-streams

    Yes, there are WSGI implementations which do not support EOFs, and
    believe me, you don't want to debug this.

    Args:
        src: source file-like object
        dest: destination file-like object
        length: optional file size hint
            If not 0, exactly length bytes will be written.
            If 0, write will continue until EOF is encountered.
    """
    if length == 0:
        shutil.copyfileobj(src, dest)
        return

    bytes_left = length
    while bytes_left > 0:
        buf_size = min(_BUFFER_SIZE, bytes_left)
        buf = src.read(buf_size)
        dest.write(buf)
        bytes_left -= buf_size


def _create_file_dirs(file_path):
    """Creates directory tree to file if it doesn't exist."""
    dir_name = os.path.dirname(file_path)
    _makedirs(dir_name)


def _path_exists(path):
    """Checks if the path exists
       - is a file, a directory or a symbolic link that may be broken."""
    return os.path.exists(path) or os.path.islink(path)


def _file_digest(source):
    """Calculates SHA256 digest of a file.

    Args:
        source: either a file-like object or a path to file
    """
    hash_sha256 = hashlib.sha256()

    should_close = False

    if isinstance(source, six.string_types):
        should_close = True
        source = open(source, 'rb')

    for chunk in iter(lambda: source.read(_BUFFER_SIZE), b''):
        hash_sha256.update(chunk)

    if should_close:
        source.close()

    return hash_sha256.hexdigest()


def _file_version(path):
    return os.lstat(path).st_mtime


@contextlib.contextmanager
def _exclusive_lock(path):
    """A simple wrapper for fcntl exclusive lock."""
    _create_file_dirs(path)
    fd = os.open(path, os.O_WRONLY | os.O_CREAT, 0o600)

    try:
        fcntl.flock(fd, fcntl.LOCK_EX)
        yield
    finally:
        fcntl.flock(fd, fcntl.LOCK_UN)
        os.close(fd)


@contextlib.contextmanager
def _no_lock():
    """Does nothing, just runs the code within the `with` statement.
       Used for conditional locking."""
    yield


def _makedirs(path):
    """A py2 wrapper for os.makedirs() that simulates exist_ok=True flag."""
    try:
        os.makedirs(path)
    except OSError as e:
        if e.errno != errno.EEXIST:
            raise


def lutime(path, time):
    if six.PY2:
        t = email.utils.formatdate(time)
<<<<<<< HEAD
        if subprocess.call(['touch', '-c', '-h', '-d', t, path]) != 0:
=======
        if subprocess.call(["touch", "-c", "-h", "-d", t, path]) != 0:
>>>>>>> 2b28ae4d
            raise RuntimeError
    else:
        os.utime(path, (time, time), follow_symlinks=False)
<|MERGE_RESOLUTION|>--- conflicted
+++ resolved
@@ -178,29 +178,6 @@
             lutime(link_path, version)
             return version
 
-<<<<<<< HEAD
-    def delete(self, name, version, lock=True):
-        """Removes a file from the storage.
-
-                   Args:
-                        name: name of the file being deleted.
-                            May contain slashes that are treated as path separators.
-                        version: file "version" that is meant to be deleted
-                            If the file that is stored has newer version than provided,
-                            it will not be deleted.
-                        lock: whether or not to acquire locks
-                            This is for internal use only,
-                            normal users should always leave it set to True.
-                   Returns whether or not the file has been removed
-                   or None if no such file exists.
-                """
-        link_path = self._link_path(name)
-        if not _path_exists(link_path):
-            return None
-        if _file_version(link_path) > version:
-            return False
-        if lock:
-=======
     def delete(self, name, version, _lock=True):
         """Removes a file from the storage.
 
@@ -217,34 +194,18 @@
         """
         link_path = self._link_path(name)
         if _lock:
->>>>>>> 2b28ae4d
             file_lock = _exclusive_lock(self._lock_path('links', name))
         else:
             file_lock = _no_lock()
         with file_lock:
-<<<<<<< HEAD
-=======
             if not _path_exists(link_path):
                 raise FiletrackerFileNotFoundError
             if _file_version(link_path) > version:
                 return False
->>>>>>> 2b28ae4d
             digest = self._digest_for_link(name)
             with self._lock_blob_with_txn(digest) as txn:
                 os.unlink(link_path)
                 digest_bytes = digest.encode('utf8')
-<<<<<<< HEAD
-                try:
-                    link_count = int(self.db.get(digest_bytes, 0, txn=txn))
-                    if link_count == 1:
-                        self.db.delete(digest_bytes, txn=txn)
-                        os.unlink(self._blob_path(digest))
-                    else:
-                        new_count = str(link_count - 1).encode('utf8')
-                        self.db.put(digest_bytes, new_count, txn=txn)
-                except KeyError:
-                    raise  # this shouldn't happen if the file really did exist
-=======
                 link_count = self.db.get(digest_bytes, txn=txn)
                 if link_count is None:
                     raise RuntimeError("File exists but has no key in db")
@@ -255,7 +216,6 @@
                 else:
                     new_count = str(link_count - 1).encode('utf8')
                     self.db.put(digest_bytes, new_count, txn=txn)
->>>>>>> 2b28ae4d
         return True
 
     def stored_version(self, name):
@@ -403,11 +363,7 @@
 def lutime(path, time):
     if six.PY2:
         t = email.utils.formatdate(time)
-<<<<<<< HEAD
         if subprocess.call(['touch', '-c', '-h', '-d', t, path]) != 0:
-=======
-        if subprocess.call(["touch", "-c", "-h", "-d", t, path]) != 0:
->>>>>>> 2b28ae4d
             raise RuntimeError
     else:
-        os.utime(path, (time, time), follow_symlinks=False)
+        os.utime(path, (time, time), follow_symlinks=False)