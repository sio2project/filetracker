--- conflicted
+++ resolved
@@ -152,11 +152,7 @@
         for _, _, files in os.walk(storage.blobs_dir):
             self.assertEqual(len(files), 0)
 
-<<<<<<< HEAD
-    def test_deleting_older_version(self):
-=======
     def test_deleting_older_version_should_have_no_effect(self):
->>>>>>> 2b28ae4d
         storage = FileStorage(self.temp_dir)
 
         storage.store('hello.txt', BytesIO(b'world'), version=2)
