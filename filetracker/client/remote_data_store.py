--- conflicted
+++ resolved
@@ -73,7 +73,6 @@
         raise RuntimeError("RemoteDataStore does not support streaming "
                            "uploads")
 
-<<<<<<< HEAD
     def _encode_url_params(self, version):
         url_params = {
             'last_modified': email.utils.formatdate(version)
@@ -83,10 +82,6 @@
     def _put_file(self, url, version, f, headers):
         response = requests.put(url + "?" + self._encode_url_params(version),
                                 data=f, headers=headers)
-=======
-    def _put_file(self, url, f, headers):
-        response = requests.put(url, data=f, headers=headers)
->>>>>>> f42196b6
         response.raise_for_status()
         return response
 
@@ -98,10 +93,6 @@
         sha = _compute_checksum(filename)
 
         headers = {
-<<<<<<< HEAD
-=======
-            'Last-Modified': email.utils.formatdate(version),
->>>>>>> f42196b6
             'SHA256-Checksum': sha
         }
 
@@ -110,11 +101,6 @@
 
         with open(filename, 'rb') as f:
             if compress_hint:
-<<<<<<< HEAD
-                # This temporary file could be avoided if the original file
-                # stream was wrapped into a stream outputting gzipped data
-                # that could be passed to _put_file.
-=======
                 # Unfortunately it seems a temporary file is required here.
                 # Our server requires Content-Length to be present, because
                 # some WSGI implementations (among others the one used in
@@ -126,20 +112,13 @@
                 # need to temporarily store the compressed data before
                 # sending. It can be stored in memory or in a temporary file
                 #  and a temporary file seems to be a more suitable choice.
->>>>>>> f42196b6
                 with tempfile.TemporaryFile() as tmp:
                     with gzip.GzipFile(fileobj=tmp, mode='wb') as gz:
                         shutil.copyfileobj(f, gz)
                     tmp.seek(0)
-<<<<<<< HEAD
                     response = self._put_file(url, version, tmp, headers)
             else:
                 response = self._put_file(url, version, f, headers)
-=======
-                    response = self._put_file(url, tmp, headers)
-            else:
-                response = self._put_file(url, f, headers)
->>>>>>> f42196b6
 
         name, version = split_name(name)
         return versioned_name(name, self._parse_last_modified(response))
