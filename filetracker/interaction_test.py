"""Integration tests for client-server interaction."""

from __future__ import absolute_import
from __future__ import division
from __future__ import print_function

from multiprocessing import Process
import os
import shutil
import tempfile
import time
import unittest

from filetracker.client import Client, FiletrackerError
<<<<<<< HEAD
from filetracker.servers.run import main as lighttpd_main
=======
from filetracker.servers.files import FiletrackerServer
>>>>>>> a0383a42

_TEST_PORT_NUMBER = 45735


class InteractionTest(unittest.TestCase):
    @classmethod
    def setUpClass(cls):
        cls.cache_dir = tempfile.mkdtemp()
        cls.server_dir = tempfile.mkdtemp()
        cls.temp_dir = tempfile.mkdtemp()

<<<<<<< HEAD
        cls.server_process = Process(
                target=_start_server, args=(cls.server_dir,))
        cls.server_process.start()
        time.sleep(1)   # give server some time to start
=======
        cls.server = FiletrackerServer(cls.server_dir)
        cls.server_pid = _fork_to_server(cls.server)
>>>>>>> a0383a42

        cls.client = Client(
                cache_dir=cls.cache_dir,
                remote_url='http://127.0.0.1:{}'.format(_TEST_PORT_NUMBER))

    @classmethod
    def tearDownClass(cls):
        cls.server_process.terminate()
        shutil.rmtree(cls.cache_dir)
        shutil.rmtree(cls.server_dir)
        shutil.rmtree(cls.temp_dir)

    def setUp(self):
        # Shortcuts for convenience
        self.cache_dir = InteractionTest.cache_dir
        self.server_dir = InteractionTest.server_dir
        self.temp_dir = InteractionTest.temp_dir
        self.client = InteractionTest.client

    def test_put_file_should_save_file_both_locally_and_remotely(self):
        temp_file = os.path.join(self.temp_dir, 'put.txt')
        with open(temp_file, 'w') as tf:
            tf.write('hello')

        self.client.put_file('/put.txt', temp_file)

        cache_path = os.path.join(self.cache_dir, 'files', 'put.txt')
        remote_path = os.path.join(self.server_dir, 'links', 'put.txt')

        self.assertTrue(os.path.exists(cache_path))
        self.assertTrue(os.path.exists(remote_path))

        with open(cache_path, 'r') as cf:
            self.assertEqual(cf.read(), 'hello')

        rf, _ = self.client.get_stream('/put.txt')
        self.assertEqual(rf.read(), b'hello')

    def test_get_file_should_raise_error_if_file_doesnt_exist(self):
        temp_file = os.path.join(self.temp_dir, 'get_doesnt_exist.txt')
        
        with self.assertRaises(FiletrackerError):
            self.client.get_file('/doesnt_exist', temp_file)

    def test_get_file_should_save_file_contents_to_destination(self):
        src_file = os.path.join(self.temp_dir, 'get_src.txt')
        dest_file = os.path.join(self.temp_dir, 'get_dest.txt')

        with open(src_file, 'w') as sf:
            sf.write('hello')

        self.client.put_file('/get.txt', src_file)

        self.client.get_file('/get.txt', dest_file)

        with open(dest_file, 'r') as df:
            self.assertEqual(df.read(), 'hello')

    def test_get_stream_should_return_readable_stream(self):
        src_file = os.path.join(self.temp_dir, 'streams.txt')
        with open(src_file, 'wb') as sf:
            sf.write(b'hello streams')

        self.client.put_file('/streams.txt', src_file)

        f, _ = self.client.get_stream('/streams.txt')
        self.assertEqual(f.read(), b'hello streams')

    def test_big_files_should_be_handled_correctly(self):
        # To be more precise, Content-Length header should be
        # set to the actual size of the file.
        src_file = os.path.join(self.temp_dir, 'big.txt')
        with open(src_file, 'wb') as sf:
            sf.write(b'r')
            for _ in range(1024 * 1024):
                sf.write(b'ee')

        self.client.put_file('/big.txt', src_file)

        f, _ = self.client.get_stream('/big.txt')
        with open(src_file, 'rb') as sf:
            self.assertEqual(sf.read(), f.read())

    def test_file_version_should_be_set_to_current_time_on_upload(self):
        src_file = os.path.join(self.temp_dir, 'version.txt')
        with open(src_file, 'wb') as sf:
            sf.write(b'hello version')
        os.utime(src_file, (1, 1))

        pre_upload = int(time.time())
        self.client.put_file('/version.txt', src_file)
        post_upload = int(time.time())

        version = self.client.file_version('/version.txt')
        self.assertNotEqual(version, 1)
        self.assertTrue(pre_upload <= version <= post_upload)

    def test_every_link_should_have_independent_version(self):
        src_file = os.path.join(self.temp_dir, 'foo.txt')
        with open(src_file, 'wb') as sf:
            sf.write(b'hello foo')

        self.client.put_file('/foo_a.txt', src_file)
        time.sleep(1)
        self.client.put_file('/foo_b.txt', src_file)

        version_a = self.client.file_version('/foo_a.txt')
        version_b = self.client.file_version('/foo_b.txt')

        self.assertNotEqual(version_a, version_b)

    def test_put_older_should_fail(self):
        """This test assumes file version is stored in mtime."""
        src_file = os.path.join(self.temp_dir, 'older.txt')
        with open(src_file, 'wb') as sf:
            sf.write(b'version 1')

        self.client.put_file('/older.txt@1', src_file)

        with open(src_file, 'wb') as sf:
            sf.write(b'version 2')

        self.client.put_file('/older.txt@2', src_file)

        with open(src_file, 'wb') as sf:
            sf.write(b'version 3 (1)')

        self.client.put_file('/older.txt@1', src_file)

        f, _ = self.client.get_stream('/older.txt')
        self.assertEqual(f.read(), b'version 2')
        with self.assertRaises(FiletrackerError):
            self.client.get_stream('/older.txt@1')

    def test_get_nonexistent_should_404(self):
        with self.assertRaisesRegexp(FiletrackerError, "404"):
            self.client.get_stream('/nonexistent.txt')

    def test_delete_nonexistent_should_404(self):
        with self.assertRaisesRegexp(FiletrackerError, "404"):
            self.client.delete_file('/nonexistent.txt')

    def test_delete_should_remove_file(self):
        src_file = os.path.join(self.temp_dir, 'del.txt')

        with open(src_file, 'wb') as sf:
            sf.write(b'test')

        self.client.put_file('/del.txt', src_file)
        self.client.delete_file('/del.txt')

        with self.assertRaisesRegexp(FiletrackerError, "404"):
            self.client.get_stream('/del.txt')


def _start_server(server_dir):
    lighttpd_main(['-p', str(_TEST_PORT_NUMBER), '-d', server_dir, '-D'])<|MERGE_RESOLUTION|>--- conflicted
+++ resolved
@@ -12,11 +12,7 @@
 import unittest
 
 from filetracker.client import Client, FiletrackerError
-<<<<<<< HEAD
 from filetracker.servers.run import main as lighttpd_main
-=======
-from filetracker.servers.files import FiletrackerServer
->>>>>>> a0383a42
 
 _TEST_PORT_NUMBER = 45735
 
@@ -28,15 +24,10 @@
         cls.server_dir = tempfile.mkdtemp()
         cls.temp_dir = tempfile.mkdtemp()
 
-<<<<<<< HEAD
         cls.server_process = Process(
                 target=_start_server, args=(cls.server_dir,))
         cls.server_process.start()
         time.sleep(1)   # give server some time to start
-=======
-        cls.server = FiletrackerServer(cls.server_dir)
-        cls.server_pid = _fork_to_server(cls.server)
->>>>>>> a0383a42
 
         cls.client = Client(
                 cache_dir=cls.cache_dir,
