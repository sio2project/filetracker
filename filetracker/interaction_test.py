"""Integration tests for client-server interaction."""

from __future__ import absolute_import
from __future__ import division
from __future__ import print_function

import os
import shutil
import signal
import tempfile
import time
import unittest
from wsgiref.simple_server import make_server

from filetracker.client import Client, FiletrackerError
from filetracker.servers.files import FiletrackerServer

_TEST_PORT_NUMBER = 45735


class InteractionTest(unittest.TestCase):
    @classmethod
    def setUpClass(cls):
        cls.cache_dir = tempfile.mkdtemp()
        cls.server_dir = tempfile.mkdtemp()
        cls.temp_dir = tempfile.mkdtemp()

        cls.server = FiletrackerServer(cls.server_dir)
        cls.server_pid = _fork_to_server(cls.server)

        cls.client = Client(
                cache_dir=cls.cache_dir,
                remote_url='http://127.0.0.1:{}'.format(_TEST_PORT_NUMBER))

    @classmethod
    def tearDownClass(cls):
        os.kill(cls.server_pid, signal.SIGKILL)
        shutil.rmtree(cls.cache_dir)
        shutil.rmtree(cls.server_dir)
        shutil.rmtree(cls.temp_dir)

    def setUp(self):
        # Shortcuts for convenience
        self.cache_dir = InteractionTest.cache_dir
        self.server_dir = InteractionTest.server_dir
        self.temp_dir = InteractionTest.temp_dir
        self.client = InteractionTest.client

    def test_put_file_should_save_file_both_locally_and_remotely(self):
        temp_file = os.path.join(self.temp_dir, 'put.txt')
        with open(temp_file, 'w') as tf:
            tf.write('hello')

        self.client.put_file('/put.txt', temp_file)

        cache_path = os.path.join(self.cache_dir, 'files', 'put.txt')
        remote_path = os.path.join(self.server_dir, 'links', 'put.txt')

        self.assertTrue(os.path.exists(cache_path))
        self.assertTrue(os.path.exists(remote_path))

        with open(cache_path, 'r') as cf:
            self.assertEqual(cf.read(), 'hello')

        rf, _ = self.client.get_stream('/put.txt')
        self.assertEqual(rf.read(), b'hello')

    def test_get_file_should_raise_error_if_file_doesnt_exist(self):
        temp_file = os.path.join(self.temp_dir, 'get_doesnt_exist.txt')
        
        with self.assertRaises(FiletrackerError):
            self.client.get_file('/doesnt_exist', temp_file)

    def test_get_file_should_save_file_contents_to_destination(self):
        src_file = os.path.join(self.temp_dir, 'get_src.txt')
        dest_file = os.path.join(self.temp_dir, 'get_dest.txt')

        with open(src_file, 'w') as sf:
            sf.write('hello')

        self.client.put_file('/get.txt', src_file)

        self.client.get_file('/get.txt', dest_file)

        with open(dest_file, 'r') as df:
            self.assertEqual(df.read(), 'hello')

    def test_get_stream_should_return_readable_stream(self):
        src_file = os.path.join(self.temp_dir, 'streams.txt')
        with open(src_file, 'wb') as sf:
            sf.write(b'hello streams')

        self.client.put_file('/streams.txt', src_file)

        f, _ = self.client.get_stream('/streams.txt')
        self.assertEqual(f.read(), b'hello streams')

    def test_file_version_should_be_set_to_current_time_on_upload(self):
        src_file = os.path.join(self.temp_dir, 'version.txt')
        with open(src_file, 'wb') as sf:
            sf.write(b'hello version')
        os.utime(src_file, (1, 1))

        pre_upload = int(time.time())
        self.client.put_file('/version.txt', src_file)
        post_upload = int(time.time())

<<<<<<< HEAD
        modification_time = int(os.stat(src_file).st_mtime)

        self.assertEqual(
                self.client.file_version('/version.txt'), modification_time)

    @unittest.skip("Local and remote file size are not equal, "
                   "because remote is compressed")
    def test_file_size_should_return_remote_file_size(self):
        src_file = os.path.join(self.temp_dir, 'size.txt')
        with open(src_file, 'wb') as sf:
            sf.write(b'hello size')

        self.client.put_file('/size.txt', src_file)

        remote_path = os.path.join(
                self.server_dir, 'links', 'size.txt')
        remote_size = int(os.stat(remote_path).st_size)

        self.assertEqual(
                self.client.file_size('/size.txt'), remote_size)
=======
        version = self.client.file_version('/version.txt')
        self.assertNotEqual(version, 1)
        self.assertTrue(pre_upload <= version <= post_upload)
>>>>>>> 2b28ae4d

    def test_put_older_should_fail(self):
        """This test assumes file version is stored in mtime.
        """
        src_file = os.path.join(self.temp_dir, 'older.txt')
        with open(src_file, 'wb') as sf:
            sf.write(b'version 1')

        self.client.put_file('/older.txt@1', src_file)

        with open(src_file, 'wb') as sf:
            sf.write(b'version 2')

        self.client.put_file('/older.txt@2', src_file)

        with open(src_file, 'wb') as sf:
            sf.write(b'version 3 (1)')

        self.client.put_file('/older.txt@1', src_file)

        f, _ = self.client.get_stream('/older.txt')
        self.assertEqual(f.read(), b'version 2')
        with self.assertRaises(FiletrackerError):
            self.client.get_stream('/older.txt@1')

    def test_get_nonexistent_should_404(self):
        with self.assertRaisesRegexp(FiletrackerError, "404"):
            self.client.get_stream('/nonexistent.txt')

    def test_delete_nonexistent_should_404(self):
        with self.assertRaisesRegexp(FiletrackerError, "404"):
            self.client.delete_file('/nonexistent.txt')

    def test_delete_should_remove_file(self):
        src_file = os.path.join(self.temp_dir, 'del.txt')

        with open(src_file, 'wb') as sf:
            sf.write(b'test')

        self.client.put_file('/del.txt', src_file)
        self.client.delete_file('/del.txt')

        with self.assertRaisesRegexp(FiletrackerError, "404"):
            self.client.get_stream('/del.txt')


def _fork_to_server(server):
    """Returns child server process PID."""
    pid = os.fork()
    if pid > 0:
        time.sleep(1)   # give server some time to start
        return pid
    else:
        httpd = make_server('', _TEST_PORT_NUMBER, server)
        print('Serving on port %d' % _TEST_PORT_NUMBER)
        httpd.serve_forever()
<|MERGE_RESOLUTION|>--- conflicted
+++ resolved
@@ -105,32 +105,9 @@
         self.client.put_file('/version.txt', src_file)
         post_upload = int(time.time())
 
-<<<<<<< HEAD
-        modification_time = int(os.stat(src_file).st_mtime)
-
-        self.assertEqual(
-                self.client.file_version('/version.txt'), modification_time)
-
-    @unittest.skip("Local and remote file size are not equal, "
-                   "because remote is compressed")
-    def test_file_size_should_return_remote_file_size(self):
-        src_file = os.path.join(self.temp_dir, 'size.txt')
-        with open(src_file, 'wb') as sf:
-            sf.write(b'hello size')
-
-        self.client.put_file('/size.txt', src_file)
-
-        remote_path = os.path.join(
-                self.server_dir, 'links', 'size.txt')
-        remote_size = int(os.stat(remote_path).st_size)
-
-        self.assertEqual(
-                self.client.file_size('/size.txt'), remote_size)
-=======
         version = self.client.file_version('/version.txt')
         self.assertNotEqual(version, 1)
         self.assertTrue(pre_upload <= version <= post_upload)
->>>>>>> 2b28ae4d
 
     def test_put_older_should_fail(self):
         """This test assumes file version is stored in mtime.
